--- conflicted
+++ resolved
@@ -81,9 +81,6 @@
 Till Zürner
 J. A. Wilcox
 Nick James Kirkby
-<<<<<<< HEAD
 Johannes Rothmayr
-=======
 Konrad Gralher
-David Ziliak
->>>>>>> 711a85ca
+David Ziliak