--- conflicted
+++ resolved
@@ -99,8 +99,5 @@
 Dimitrios Simatos
 Dongkai Pan
 Julian van Doorn
-<<<<<<< HEAD
 Falk Korndörfer
-=======
-Jörg Wunsch
->>>>>>> c0421d93
+Jörg Wunsch