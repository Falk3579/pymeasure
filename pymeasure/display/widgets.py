--- conflicted
+++ resolved
@@ -1036,8 +1036,7 @@
 
     def browse_triggered(self):
         path = QtGui.QFileDialog.getExistingDirectory(self, 'Directory', '/')
-<<<<<<< HEAD
-        if path is not '':
+        if path != '':
             self.setText(path)
 
 
@@ -1235,8 +1234,4 @@
             self.update_thread.delay = 0.1
             self.update_thread.start()
 
-        print()
-=======
-        if path != '':
-            self.setText(path)
->>>>>>> ae06b961
+        print()